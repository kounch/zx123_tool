--- conflicted
+++ resolved
@@ -1,9 +1,5 @@
 {
-<<<<<<< HEAD
-    "version": "20230627.001",
-=======
     "version": "20230713.001",
->>>>>>> 568dc801
     "ZX1": {
         "description": "ZX-Uno",
         "hashtype": "sha256sum",
